<<<<<<< HEAD
extern func print_int(n: i32)

extern func main() {
    var a = 1;
    var b = 1;
    var n: i32 = 0;
    while n < 10 {
        var c = a;
        a = a + b;
        b = c;
        n = n + 1;
        print_int(b);
=======
func print_int(n: i32)
func print_point(p: *Point)

struct Point {
    x: i32,
    y: i32
}

func point(x: i32, y: i32): Point {
    return Point { x: x, y: y };
}

func fib(n: i32): i32 {
    if n < 2 {
        return 1;
    } else {
        return fib(n - 1) + fib(n - 2);
>>>>>>> 58a4172a
    }
}

func sum(s: *i32, n: i32) {
    *s = *s + n;
}

func main() {
    var p = point(9, 7);

    var r = &p.x;

    *r = fib(11);

    print_point(&p);
    print_int(p.x);
    print_int(p.y);
    print_int(p.x + p.y);
}<|MERGE_RESOLUTION|>--- conflicted
+++ resolved
@@ -1,17 +1,3 @@
-<<<<<<< HEAD
-extern func print_int(n: i32)
-
-extern func main() {
-    var a = 1;
-    var b = 1;
-    var n: i32 = 0;
-    while n < 10 {
-        var c = a;
-        a = a + b;
-        b = c;
-        n = n + 1;
-        print_int(b);
-=======
 func print_int(n: i32)
 func print_point(p: *Point)
 
@@ -29,7 +15,6 @@
         return 1;
     } else {
         return fib(n - 1) + fib(n - 2);
->>>>>>> 58a4172a
     }
 }
 
